[package]
name = "hexx"
version = "0.20.0"
edition = "2021"
authors = ["Felix de Maneville <felix.maneville@gmail.com>"]
description = "Hexagonal utilities"
license = "Apache-2.0"
keywords = ["hexagon", "bestagon", "bevy", "geometry"]
categories = ["game-development", "mathematics", "graphics", "data-structures"]
repository = "https://github.com/ManevilleF/hexx"
exclude = [".github"]
resolver = "3"

[package.metadata.docs.rs]
all-features = true

[features]
default = ["algorithms", "mesh", "grid"]
# HL algoritms
algorithms = []
# 3d Mesh features
mesh = ["serde?/std"]
# Grid management utilities
grid = []
# repr C
packed = []
# serde compatibility
serde = ["dep:serde", "glam/serde"]
# Adds Bevy Reflection support
bevy_reflect = ["dep:bevy_reflect"]
# Adds Bevy Platform support
bevy_platform = ["dep:bevy_platform"]

[dependencies]
glam = "0.29"

[dependencies.serde]
version = "1"
default-features = false
features = ["derive"]
optional = true

[dependencies.bevy_reflect]
<<<<<<< HEAD
version = "0.16.0"
=======
version = "0.16"
>>>>>>> 08d2debb
default-features = false
features = ["glam"]
optional = true

[dependencies.bevy_platform]
version = "0.16.0"
optional = true

# For lib.rs doctests and examples
[dev-dependencies.bevy]
<<<<<<< HEAD
version = "0.16.0"
=======
version = "0.16"
>>>>>>> 08d2debb
features = [
    "bevy_asset",
    "bevy_core_pipeline",
    "bevy_gizmos",
    "bevy_log",
    "bevy_pbr",
    "bevy_picking",
    "bevy_render",
    "bevy_sprite",
    "bevy_text",
    "bevy_window",
    "bevy_winit",
    "default_font",
    "multi_threaded",
    "png",
    "tonemapping_luts",
    "x11",
]
default-features = false

[dev-dependencies.criterion]
version = "0.5"
features = ["html_reports"]

[dev-dependencies]
rand = "0.9"
bevy-inspector-egui = "0.31"
bevy_egui = "0.34"
approx = "0.5"

[lints.rust]
unexpected_cfgs = { level = "warn", check-cfg = [
    'cfg(target_arch, values("spirv"))',
] }

[[example]]
name = "hex_grid"
path = "examples/hex_grid.rs"
required-features = ["bevy_platform"]

[[example]]
name = "hex_area"
path = "examples/hex_area.rs"
required-features = ["bevy_platform"]

[[example]]
name = "scroll_map"
path = "examples/scroll_map.rs"
required-features = ["bevy_platform"]

[[example]]
name = "wrap_map"
path = "examples/wrap_map.rs"
required-features = ["bevy_platform"]

[[example]]
name = "a_star"
path = "examples/a_star.rs"
required-features = ["bevy_platform"]

[[example]]
name = "field_of_view"
path = "examples/field_of_view.rs"
required-features = ["bevy_platform"]

[[example]]
name = "field_of_movement"
path = "examples/field_of_movement.rs"
required-features = ["bevy_platform"]

[[example]]
name = "3d_columns"
path = "examples/3d_columns.rs"
required-features = ["bevy_platform"]

[[example]]
name = "3d_picking"
path = "examples/3d_picking.rs"
required-features = ["bevy_platform"]

[[example]]
name = "mesh_builder"
path = "examples/mesh_builder.rs"
required-features = ["bevy_reflect"]

[[example]]
name = "heightmap_builder"
path = "examples/heightmap_builder.rs"
required-features = ["bevy_reflect"]

[[example]]
name = "chunks"
path = "examples/chunks.rs"

[[example]]
name = "resolutions"
path = "examples/resolution_grid.rs"
required-features = ["bevy_platform", "bevy_reflect"]

[[example]]
name = "merged_columns"
path = "examples/merged_columns.rs"
required-features = ["bevy_reflect"]

[[example]]
name = "sprite_sheet"
path = "examples/sprite_sheet.rs"
required-features = ["bevy_platform"]

[[example]]
name = "shapes"
path = "examples/shapes.rs"
required-features = ["bevy_reflect"]

[[bench]]
name = "length"
harness = false

[[bench]]
name = "wedges"
harness = false

[[bench]]
name = "lines"
harness = false

[[bench]]
name = "rings"
harness = false

[[bench]]
name = "storage"
harness = false

[profile.dev]
opt-level = 1<|MERGE_RESOLUTION|>--- conflicted
+++ resolved
@@ -41,11 +41,7 @@
 optional = true
 
 [dependencies.bevy_reflect]
-<<<<<<< HEAD
-version = "0.16.0"
-=======
 version = "0.16"
->>>>>>> 08d2debb
 default-features = false
 features = ["glam"]
 optional = true
@@ -56,11 +52,7 @@
 
 # For lib.rs doctests and examples
 [dev-dependencies.bevy]
-<<<<<<< HEAD
-version = "0.16.0"
-=======
-version = "0.16"
->>>>>>> 08d2debb
+version = "0.16.0-rc"
 features = [
     "bevy_asset",
     "bevy_core_pipeline",
