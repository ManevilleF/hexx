--- conflicted
+++ resolved
@@ -15,31 +15,17 @@
 
     let get_value = |h: Hex| h.length();
 
-<<<<<<< HEAD
     for dist in [10, 100, 300] {
-        let hash_map: HashMap<_, _> = Hex::ZERO
-=======
-    for dist in [10, 50, 100, 300] {
         let std_hash_map: std::collections::HashMap<_, _> = Hex::ZERO
             .range(dist)
             .map(|hex| (hex, get_value(hex)))
             .collect();
         let bevy_hash_map: bevy_platform::collections::HashMap<_, _> = Hex::ZERO
->>>>>>> ecabebb3
             .range(dist)
             .map(|hex| (hex, get_value(hex)))
             .collect();
         let hex_map = HexagonalMap::new(Hex::ZERO, dist, get_value);
-<<<<<<< HEAD
         let hexmod_map = HexModMap::new(Hex::ZERO, dist, get_value);
-        group.bench_with_input(BenchmarkId::new("HashMap_get", dist), &dist, |b, dist| {
-            b.iter(|| {
-                for c in black_box(Hex::ZERO).range(*dist) {
-                    hash_map.get(&c).unwrap();
-                }
-            })
-        });
-=======
         group.bench_with_input(
             BenchmarkId::new("std::HashMap_get", dist),
             &dist,
@@ -62,7 +48,6 @@
                 })
             },
         );
->>>>>>> ecabebb3
         group.bench_with_input(
             BenchmarkId::new("HexagonalMap_get", dist),
             &dist,
@@ -74,7 +59,6 @@
                 })
             },
         );
-<<<<<<< HEAD
         group.bench_with_input(BenchmarkId::new("HexModMap_get", dist), &dist, |b, dist| {
             b.iter(|| {
                 for c in black_box(Hex::ZERO).range(*dist) {
@@ -82,10 +66,6 @@
                 }
             })
         });
-        group.bench_with_input(BenchmarkId::new("HashMap_iter", dist), &dist, |b, _| {
-            b.iter(|| hash_map.iter().collect::<Vec<_>>())
-        });
-=======
         group.bench_with_input(
             BenchmarkId::new("std::HashMap_iter", dist),
             &dist,
@@ -96,7 +76,6 @@
             &dist,
             |b, _| b.iter(|| bevy_hash_map.iter().collect::<Vec<_>>()),
         );
->>>>>>> ecabebb3
         group.bench_with_input(
             BenchmarkId::new("HexagonalMap_iter", dist),
             &dist,
@@ -170,5 +149,5 @@
     group.finish();
 }
 
-criterion_group!(benches, hexagonal_map_benchmark, rombus_map_benchmark,);
+criterion_group!(benches, hexagonal_map_benchmark, rombus_map_benchmark);
 criterion_main!(benches);