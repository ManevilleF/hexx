# CHANGELOG

## [Unreleased]

* Renamed `ser_de` feature to `serde`. The `ser_de` feature is still available (#99)
* Added extra documentation to `MeshInfo` (#99)
* Moved the mesh module under a `mesh` feature gate, enabled by default (#99)
<<<<<<< HEAD
* Added Bevy Reflection support with `bevy_reflect` feature (#100)
=======
* Fixed `serde` compilation error introduced in #99
>>>>>>> ecfdcbc2

## 0.7.0

* Added `Hex::xrange` for excluding range coordinates (#88)
* Implemented  `PartialEq` For `HexOrientation` (#87)
* `HexOrientation` is now a two variant enum instead of a struct:
  * The inner data (matrices and rotation) are now retrievable through either:
    * `orientation_data()` method
    * `Deref` implementation
* Added conversion from angles for both `Direction` and `DiagonalDirection` (#92):
  * `Direction::from_angle`
  * `Direction::from_pointy_angle`
  * `Direction::from_flat_angle`
  * `Direction::from_angle_degrees`
  * `Direction::from_pointy_angle_degrees`
  * `Direction::from_flat_angle_degrees`
  * `DiagonalDirection::from_angle`
  * `DiagonalDirection::from_pointy_angle`
  * `DiagonalDirection::from_flat_angle`
  * `DiagonalDirection::from_angle_degrees`
  * `DiagonalDirection::from_pointy_angle_degrees`
  * `DiagonalDirection::from_flat_angle_degrees`
* Added missing `Direction::angle_degrees` method (#92)
* Added missing `DiagonalDirection::angle_degrees` method (#92)
* Added `UvOptions` for both planet and column mesh builder (#93):
  * `mesh_builder` example now uses a checker texture and showcases uv options
  * `ColumnMeshBuilder` has uv options for cap and side faces
* (**BREAKING**) All functions that previously required a borrowed `&HexOrientation`
now take an owned `HexOrientation` as the type is now `Copy` (#95)
* (**BREAKING**) Removed all functions deprecated in `0.6.0`(#94)
* Fixed `a_star` algorithm giving inconsisten paths (#96)

## 0.6.0

* Changed logo (#63)
* Drop `itertools` dependency (#58)
* (**BREAKING**) Removed deprecated `Hex::directions_to` method (#58)
* Added `MeshInfo::facing` utils method to rotate hex meshes (#65)
* Added `hex` utils function to create an `Hex`, making it less boilerplate (#66):
  * Before: `Hex::new()`
  * Now: `hex()`
* `Hex` won't derive `Debug` or `Hash` on spirv archs (#66)
* Added `packed` feature to make `Hex` `repr(C)` (#67)
* Added an `algorithms` module with a `a_star` implementation (#69)
* Added field of view algorithms in `algorithms`:
  * `range_fov` omni-directional field of view
  * `directional_fov` directional 120 degrees field of view (`Direction`)
* Added field of movement algorithm in `algorithms`:
  * `field_of_movement` provides the available range of field of movement given
  a `budget` of movement and a movement `cost`
* Renamed rotation functions to follow `cw`/`ccw` terminology
(old versions deprecated) (#78)

### Directions to

The *direction_to* functions were reworked to avoid a
edge case where on some coordinates two directions can be valid (a *tie*).

* Added new `DirectionWay` type
* Added `Hex::way_to` which returns a `DirectionWay<Direction>`
* Added `Hex::diagonal_way_to` which returns a `DirectionWay<DiagonalDirection>`
* Deprecated `Hex::direction_to` in favor of `way_to`
* Deprecated `Hex::diagonal_to` in favor of `diagonal_way_to`

This type can represent the classic *Single* case (One direction) or the *Tie*. This may
seem like an over complication, but `DirectionWay<T>` implements `PartialEq<T>`, which means
you can still do this:

```rust
let a = hex(1, 0);
let b = hex(43, 12);
if a.way_to(b) == Direction::Top {
    //
}
```

But now with accurate results !

### ExactSizeIterator (#68)

* (**BREAKING**) `Hex::ring` now returns a `ExactSizeIterator` instead of a `Vec`
* (**BREAKING**) `Hex::custom_ring` now returns a `ExactSizeIterator` instead of a `Vec`

### Mesh builder (#80)

* Deprecated `MeshInfo::hexagonal_column` and `MeshInfo::partial_hexagonal_column`
* (**BREAKING**) `MeshInfo` fields use `glam` types instead of arrays of float
* Added `ColumnMeshBuilder` to create hex column meshes. This allows more customization options than the previous way:
  * Rotation
  * Offset
  * Sides subdivisions
* Added `PlaneMeshBuilder` to create hex plane meshes. This allows more customization options than the previous way:
  * Rotation
  * Offset
* (**BREAKING**) Removed `MeshInfo::facing` method.
* Added `MeshInfo::rotated` method
* Added `MeshInfo::with_offset` method
* Added `MeshInfo::merge_with` method to merge two meshes

### Examples

* `hex_grid` example now uses a 2d mesh and camera (#65)
* `scroll_map` example now uses a 2d mesh and camera (#65)
* `wrap_map` example now uses a 2d mesh and camera (#65)
* Added an interactive `a_star` example (#69)

## 0.5.3

* Improved `README` examples section
* Added `Hex` swizzle methods:
  * `xx`
  * `yy`
  * `zz`
  * `yx`
  * `yz`
  * `xz`
  * `zx`
  * `zy`
* Improved CI workflow and added a check for a new entry in `CHANGELOG.md`
* Deprecated `Hex::directions_to`

## 0.5.2

* `HexMap::all_coords` now returns a `ExactSizeIterator` instead of a simple `Iterator`
* Added `scroll_map` example
* Added `wrap_map` example

## 0.5.1

* Documentation improvements
* Added `HexMap::bounds` getter method
* Added `glam::IVec3` reexport

## 0.5.0

### ExactSizeIterator

* `Hex::range` now returns a `ExactSizeIterator` instead of a simple `Iterator`
* `Hex::line_to` now returns a `ExactSizeIterator` instead of a simple `Iterator`
* `Hex::wedge_to` now returns a `ExactSizeIterator` instead of a simple `Iterator`
* `Hex::custom_wedge_to` now returns a `ExactSizeIterator` instead of a simple `Iterator`
* `HexBounds::all_coords` now returns a `ExactSizeIterator` instead of a simple `Iterator`
* `shapes::hexagon` now returns a `ExactSizeIterator` instead of a simple `Iterator`
* `shapes::parallelogram` now returns a `ExactSizeIterator` instead of a simple `Iterator`
* `shapes::triangle` now returns a `ExactSizeIterator` instead of a simple `Iterator`
* `shapes::pointy_rectangle` now returns a `ExactSizeIterator` instead of a simple `Iterator`
* `shapes::flat_rectangle` now returns a `ExactSizeIterator` instead of a simple `Iterator`

* (**BREAKING**) `Hex::ring_edge` now returns a `ExactSizeIterator` instead of a `Vec`
* (**BREAKING**) `Hex::custom_ring_edge` now returns a `ExactSizeIterator` instead of a `Vec`
* (**BREAKING**) `Hex::custom_ring_edges` now returns an `Iterator` with an `ExactSizeIterator` item instead of a `Vec`
* (**BREAKING**) `Hex::ring_edges` now returns an `Iterator` with an `ExactSizeIterator` item instead of a `Vec`

### Additions

* Added `Hex::wedge_count` to count the amount of coordinate in a wedge
* Added `Hex::full_wedge` which returns an `ExactSizeIterator`
* Added `Hex::custom_full_wedge` which returns an `ExactSizeIterator`

### Directions

* (**BREAKING**) Removed implementation of `Direction + usize` to rotate clockwise, replaced by the shift right operator `>>`
* (**BREAKING**) Removed implementation of `DiagonalDirection + usize` to rotate clockwise, replaced by the shift right operator `>>`
* (**BREAKING**) Removed implementation of `Direction - usize` to rotate counter clockwise, replaced by the shift left operator `<<`
* (**BREAKING**) Removed implementation of `DiagonalDirection - usize` to rotate counter clockwise, replaced by the shift left operator `<<`
* Added `Hex::diagonal_neigbhor`
* Added `Hex::diagonal_neigbhor_coord`
* Added `Add<Direction>` and `AddAssign<Direction>` impls for `Hex`
* Added `Add<DiagonalDirection>` and `AddAssign<DiagonalDirection>` impls for `Hex`
* Added `Sub<Direction>` and `SubAssign<Direction>` impls for `Hex`
* Added `Sub<DiagonalDirection>` and `SubAssign<DiagonalDirection>` impls for `Hex`
* Added `Mul<i32>` for `Direction` returning its `Hex` vector multiplied
* Added `Mul<i32>` for `DiagonalDirection` returning its `Hex` vector multiplied

### Miscellaneous

* Deprecated `Hex::to_array3` in favor of `Hex::to_cubic_array`
* Made most modules public but kept the wildcard exports at the crate root
* Bump `bevy` dev dependenvy to `0.10` and updated the examples
* Bump `glam` to `0.23`

## 0.4.2

* Fixed `conversion` module was private (#42)
* Fixed `Hex::line_to` returning `(0, 0)` when both ends are identical (#43)

## 0.4.1

### Fix

* Fixed `Product` impl for `Hex` which is always returning (0, 0)

### Additions

* Added `Hex::min` method
* Added `Hex::max` method
* Added `Hex::signum` method
* Added `Hex::dot` method
* Added `Hex::from_slice` method
* Added `Hex::write_to_slice` method
* Added `Hex::dot` method

### Impls

* Added `BitOr` implementations for `Hex`
* Added `BitXor` implementations for `Hex`
* Added `BitAnd` implementations for `Hex`
* Added `Shr` implementations for `Hex`
* Added `Shl` implementations for `Hex`

## 0.4.0

### Directions

* Added `DiagonalDirection` enum with identical features as `Direction`
* Added `Direction::diagonal_left` to retrieve the counter clockwise `DiagonalDirection` neighbor
* Added `Direction::diagonal_right` to retrieve the clockwise `DiagonalDirection` neighbor
* Added `DiagonalDirection::direction_left` to retrieve the counter clockwise `Direction` neighbor
* Added `DiagonalDirection::direction_right` to retrieve the clockwise `Direction` neighbor
* Implement `Neg` for `Direction` to compute the opposite direction
* Implement `Neg` for `DiagonalDirection` to compute the opposite direction
* Implement `Add<usize>` for `Direction` to rotate the direction clockwise
* Implement `Add<usize>` for `DiagonalDirection` to rotate the direction clockwise
* Implement `Sub<usize>` for `Direction` to rotate the direction counter clockwise
* Implement `Sub<usize>` for `DiagonalDirection` to rotate the direction counter clockwise

### Rings

* Added new ring methods:
  * `Hex::rings`
  * `Hex::custom_rings`
  * `Hex::ring_edge`
  * `Hex::custom_ring_edge`
  * `Hex::ring_edges`
  * `Hex::custom_ring_edges`
  * `Hex::cached_ring_edges`
  * `Hex::cached_custom_ring_edges`
  * `Hex::wedge`
  * `Hex::wedge_to`
  * `Hex::custom_wedge`
  * `Hex::custom_wedge_to`
  * `Hex::corner_wedge`
  * `Hex::corner_wedge_to`
* (**BREAKING**) `Hex::custom_spiral_range` now takes a `Iterator<Item = u32>` as range and returns an iterator
* (**BREAKING**) `Hex::spiral_range` now takes a `Iterator<Item = u32>` as range and returns an iterator

### Bounds

* Added `HexBounds` utility struct
* `HexMap` now uses `HexBounds`
* Added `bounds()` iterator util, to compute bounds from multiple hex coordinates

### Misc

* Added `Hexx:to_array` method
* Added `Hexx:to_array3` method
* Added `From<Direction>` impl for `Hex`
* Added `From<DiagonalDirection>` impl for `Hex`
* (**BREAKING**) Grouped all iterator extensions (`MeanExt` and `CenterExt`) in a common `HexIterExt` trait
* `Direction::rotate_left` is now `const`
* `Direction::rotate_right` is now `const`
* `DiagonalDirection::rotate_left` is now `const`
* `DiagonalDirection::rotate_right` is now `const`

## 0.3.0

### Fix

* `Hex::ring` did not work properly with offset coordinates

### Examples

* Added `3d_columns` example

### Division

* (**BREAKING**) Rework `Hex` `Div` impls to respect expected `length`

### Direction

* Added angle methods to `Direction`:
  * `angle_flat` for radian angle in flat orientation
  * `angle_flat_degrees` for degrees angle in flat orientation
  * `angle_pointy` for radian angle in pointy orientation
  * `angle_pointy_degrees` for degrees angle in pointy orientation
  * `angle` for radian angle in a given orientation
* (**BREAKING**) rotated order of `Direction` enum and `Hex::ALL_NEIGHBORS` by 1 to the left, `TopRight` is now the first as `BottomRight` is now last
* Added `left` and `right` methods to `Direction` to get the next direction clockwise and counter clockwise
* Added `rotate_left` and `rotate_right` methods to `Direction` to rotate the direction clockwise and counter clockwise by a custom amount

### New features

* Added `lerp` method to `Hex`
* Added `cached_rings` and `cached_custom_rings` to `Hex` for rings pre-computation
* (**BREAKING**) renamed `Hex::rotate_left` to `Hex::left` and made it `const`
* (**BREAKING**) renamed `Hex::rotate_right` to `Hex::right` and made it `const`
* (**BREAKING**) renamed `Hex::rotate_left_around` to `Hex::left_around` and made it `const`
* (**BREAKING**) renamed `Hex::rotate_right_around` to `Hex::right_around` and made it `const`
* Added `Hex::rotate_left` to rotate counter clockwise by a custom amount
* Added `Hex::rotate_left_around` to rotate counter clockwise by a custom amount and center
* Added `Hex::rotate_right` to rotate clockwise by a custom amount
* Added `Hex::rotate_right_around` to rotate clockwise by a custom amount and center

### Iterator extensions

* Added `average` method for `Hex` iterators to compute their mean value
* Added `center` method for `Hex` iterators to compute their centroid value

### Conversions

* Added `as_ivec2` method to `Hex`
* Added `as_ivec3` method to `Hex`
* Added `as_vec2` method to `Hex`

### Misc

* (**BREAKING**) Removed arbitraty `Display` impl for `Hex`
* Implemented `Rem<Hex>` for `Hex`
* Implemented `RemAssign<Hex>` for `Hex`
* Implemented `Rem<i32>` for `Hex`
* Implemented `RemAssign<i32>` for `Hex`
* Implemented `Sum` for `Hex`
* `Hex::neighbor` is now `const`
* `Hex::distance_to` is now `const`
* `Hex::unsigned_distance_to` is now `const`
* Improved length/distance computation to avoid overflow
* Added `Hex::abs` method

## 0.2.0

* Improved docs
* Improved example
* Added conversion from and to *doubled* coordinates
* Added conversion from and to *offset* coordinates

## 0.1.1

* `bevy` dev dependency fix

## 0.1.0

First version<|MERGE_RESOLUTION|>--- conflicted
+++ resolved
@@ -5,11 +5,8 @@
 * Renamed `ser_de` feature to `serde`. The `ser_de` feature is still available (#99)
 * Added extra documentation to `MeshInfo` (#99)
 * Moved the mesh module under a `mesh` feature gate, enabled by default (#99)
-<<<<<<< HEAD
 * Added Bevy Reflection support with `bevy_reflect` feature (#100)
-=======
 * Fixed `serde` compilation error introduced in #99
->>>>>>> ecfdcbc2
 
 ## 0.7.0
 
