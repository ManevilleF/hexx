--- conflicted
+++ resolved
@@ -5,13 +5,9 @@
 * Bumped dev-dependencies
 * Bumped `bevy` dev-dependency to 0.16 (#211)
 * Updated examples to use `bevy` 0.16 (#211)
-<<<<<<< HEAD
 * Added `bevy_platform` feature to enable `bevy_platform` dependencies (#216)
 * Added `bevy` feature to enable both `bevy_platform` and `bevy_reflect` (#216)
-
-=======
 * Fixed `HexBounds::from_iter` and `HexBounds::from_min_max` calculation (#217)
->>>>>>> f8ab7828
 
 ## 0.20.0
 
