# CHANGELOG

## [Unreleased]

* Added `Hex::euclidean_distance_to` (#226)
* Added `Hex::circular_range` (#226)
* Rust 2024 edition (#225)
* Added `HexBounds::corners` method (#223)
<<<<<<< HEAD
* Additional clippy lints (#228)
=======
* Added feature `bevy_ecs` (`dep:bevy_ecs`)  (#227)
* Added `RectMap` storage for rectangular dense hex maps (#227)

>>>>>>> 1e306369

## 0.21.0

* Bumped dev-dependencies
* Bumped `bevy` dev-dependency to 0.16 (#211)
* Updated examples to use `bevy` 0.16 (#211)
* Added [`HexModMap`] storage map, using 1D array internal storage (#218, #215)
* Added `bevy_platform` feature to enable `bevy_platform` dependencies (#216)
* Added `bevy` feature to enable both `bevy_platform` and `bevy_reflect` (#216)
* Fixed `HexBounds::from_iter` and `HexBounds::from_min_max` calculation (#217)
* Rust 1.87 clippy fixes (#220)

## 0.20.0

### HexLayout

* (**BREAKING**) `HexLayout` Y axis is no longer inverted by default (#187)
* `HexLayout` builder patter (#187)
* (**BREAKING**) `HexLayout` removed the `invert_x` and `invert_y` fields (#190)
* (**BREAKING**) `HexLayout` `hex_size` field is now `scale` (#190)
* Added the following `HexLayout` methods: (#190)
  - `transform_point`
  - `transform_vector`
  - `inverse_transform_point`
  - `inverse_transform_vector`
  - `invert_x`
  - `invert_y`
* Added `HexLayout::with_rect_size` to construct hexagons matching sprite dimensions (#194)
* Added `hex_edge_corners` utility method (#170)

### Mesh generation (#170, #198)

* (**BREAKING**)`ColumnMeshBuilder` can now disable some side quads
* (**BREAKING**) `ColumnMeshBuilder` and `PlaneMeshBuilder` now use a centralized
`FaceOptions` for UV and inset options
* Added `PlaneMeshBuilder::with_face_options` builder method
* Added `Face::apply_options` taking a `FaceOptions` parameter
* Renamed `Quad::from_bottom` to `Quad::new`
* Added a new `HeightMapMeshBuilder` with its associated `heightmap_builder` example

### Storage

* Fixed `HexagonalMap` access returning values for indices out of bounds.
* (**BREAKING**) Moved common methods of storage structs to a `HexStore` trait.
* `std::collections::HashMap<Hex, T>` implements `HexStore`
* All `HexStore` types now have the following methods:
  * `values()` which iterates on the stored values
  * `values_mut()` which iterates mutably on the stored values
  * (**BREAKING**) `iter()` which iterates on the key value pairs
  * (**BREAKING**) `iter_mut()` which iterates on the key value pairs with mutable reference to the value
* Added the followin `HexagonalMap` methods:
  * `len()`
  * `is_empty()`

## Misc

* (**BREAKING**) `HexOffsetMode` now has only 2 variants `Even` and `Odd`
* (**BREAKING**) `Hex::to_offset_coordinates` and `Hex::from_offset_coordinates`
  take a new `HexOrientation` parameter (#189)
* Added `world_unit_vector` methods to `EdgeDirection` and `VertexDirection` (#190)
* Orientation matrices are now `glam::Mat2` (#191)
* Added a `resolutions_grid` example (#199)
* `HexOrientation` implements `std::ops::Not` (#199)
* Improve documentation on bevy mesh generation (#200)

## 0.19.1

* Fix: `Hex::rectiline_to` not reaching the `end` parameter (#188)
* Examples clippy fixes (#188)

## 0.19.0

* Fix: CI failures with `dynamic_linking` (#184)
* Bump `bevy` dependency to 0.15 (#181, #182)
* Bump `glam` dependency to 0.29 (#181)
* Bump `bevy_egui` dev dependency to `0.31` (#180, #181)
* Bump `bevy_inspector_egui` dev dependency to `0.28` (#180, #181)

## 0.18.0

* Fix `unexpected_cfgs` check complaining about `spirv` arch
* Added `Hex::as_u64` and `Hex::from_u64` (#169)
* Bumped `bevy` to 0.14.x (#173)
* Bumped bevy ecosystem dependencies (#173)
* Updated examples (#173)
* Added a 3d picking exampe (#177)

## 0.17.0

* Added `HexagonalMap` storage structure for dense, hexagon shaped maps (#163)
* Added `RombusMap` storage structure for dense, rombus shaped maps (#164)
* Update `field_of_movement` to use `HexagonalMap` (#163)
* Added `shapes::rombus` (#163)
* Improved performance `Hex` ring compute methods (#165)
* Improved performance `Hex` edge/wedge compute methods (#165)
* Added `shapes` example (#166)
* Added shape parameter structs in `shapes` module (#166)
* Added `Hex::rectiline_to` (#167)
* Added `HexLayout::all_edges_cordinates` (#167)
* Added `DirectionWay::map` (#167)
* (**BREAKING**) Removed the following ambiguous const values: (#167)
  * `Hex::Z`
  * `Hex::NEG_Z`
  * `Hex::AXES`
  * `Hex::AXES`
* Added axis pair consts as:
  * `Hex::INCR_X`
  * `Hex::INCR_Y
  * `Hex::INCR_Z`
  * `Hex::DECR_X`
  * `Hex::DECR_Y
  * `Hex::DECR_Z`

## 0.16.1

* Derived `PartialEq` and `Eq` for `HexBounds` (#160)
* Derived `PartialEq` and `Eq` on `DoubledHexMode` and `OffsetHexMode` (#160)
* Fixed Wrong associated const values for `EdgeDirection` (#162)
* Fixed Wrong associated const values for `VertexDirection` (#162)

## 0.16.0

* Removed methods deprecated in previous versions
* Added `z` field in the `Debug` impl of `Hex` (#156)
* Added `xyz` fields in the `Debug` impl of directions (#156)
* (**BREAKING**) Hex neighbors are now following a clockwise order (#157)
* (**BREAKING**) Hex diagonal neighbors are now following a clockwise order (#157)
* Added new `hex_area` example (#157)
* Removed deprecated `ser_de` feature, use `serde` instead

### New grid utilities (#154)

* Added new `grid` feature gate
* Added `GridVertex` and `GridEgde` types, representing oriented grid vertices
and edges

### New directions (#156, #157)

* (**BREAKING**) Hex edge and diagonal neighbors are now following a clockwise order
* (**BREAKING**) Direction types are now following a clockwise order
* (**BREAKING**) Renamed `Direction` to `EdgeDirection`, and is no longer an enum.
Instead of the oriented variants use associated const values:
  * `Direction::TopRight` -> `EdgeDirection::FLAT_TOP_RIGHT` or `EdgeDirection::POINTY_RIGHT`
  * `Direction::Top` -> `EdgeDirection::FLAT_TOP` or `EdgeDirection::POINTY_TOP_RIGHT`
  * `Direction::TopLeft` -> `EdgeDirection::FLAT_TOP_LEFT` or `EdgeDirection::POINTY_TOP_LEFT`
  * `Direction::BottomLeft` -> `EdgeDirection::FLAT_BOTTOM_LEFT` or `EdgeDirection::POINTY_LEFT`
  * `Direction::Bottom` -> `EdgeDirection::FLAT_BOTTOM` or `EdgeDirection::POINTY_BOTTOM_LEFT`
  * `Direction::BottomRight` -> `EdgeDirection::FLAT_BOTTOM_RIGHT` or `EdgeDirection::POINTY_BOTTOM_RIGHT`
* (**BREAKING**) Renamed `DiagonalDirection` to `VertexDirection`, and is no
longer an enum. Instead of the oriented variants use associated const values:
  * `DiagonalDirection::Right` -> `VertexDirection::FLAT_RIGHT` or `VertexDirection::POINTY_BOTTOM_RIGHT`
  * `DiagonalDirection::TopRight` -> `VertexDirection::FLAT_TOP_RIGHT` or `VertexDirection::POINTY_TOP_RIGHT`
  * `DiagonalDirection::TopLeft` -> `VertexDirection::FLAT_TOP_LEFT` or `VertexDirection::POINTY_TOP`
  * `DiagonalDirection::Left` -> `VertexDirection::FLAT_LEFT` or `VertexDirection::POINTY_TOP_LEFT`
  * `DiagonalDirection::BottomLeft` -> `VertexDirection::FLAT_BOTTOM_LEFT` or `VertexDirection::POINTY_BOTTOM_LEFT`
  * `DiagonalDirection::BottomRight` -> `VertexDirection::FLAT_BOTTOM_RIGHT` or `VertexDirection::POINTY_BOTTOM`
* Fixed angle inconsistencies in both direction types
* (**BREAKING**) Removed `HexOrientation::direction_angle` method

### Mesh generation overhaul (#152)

* Added new `MeshInfo` methods:
  * `with_scale`
  * `with_uv_scale`
  * `centroid`
  * `uv_centroid`
* (**BREAKING**) Changed the way `ColumnMeshBuilder` generates quad to be consistent
with hexagonal faces
* (**BREAKING**) Changed inner `ColumnMeshBuilder` fields, but the builder API was
kept consistent
* Fixed the way `ColumnMeshBuilder` generate the hexagonal caps, which could behave
strangely with non center aligned layout
* Added a `mesh::utils` modules for primitive shape management
* Added `ColumnMeshBuilder::with_sides_uv_options_fn` for block based options setting
* Added mesh insetting options:
  * `ColumnMeshBuilder::with_caps_inset_options` to inset the column hexagonal faces
  * `ColumnMeshBuilder::with_sides_inset_options` to inset the column side quads
  * `PlaneMeshBuilder::with_inset_options` to inset the hexagonal face

## 0.15.0

* Bumped `bevy`, `bevy_egui` and `bevy_inspector_egui` dev dependencies
* Bumped `glam` to 0.25
* Dropped MSRV

## 0.14.0

* Defined MSRV to be 1.72.1 (#145)
* Made internal `HexOrientationData` matrices `const` (#145)
* (**BREAKING**) Fixed `uv` generation for planes and columns (#145):
  * UV coords, by default, will be correctly wrapped between (0, 0) and (1, 1)
* `MeshInfo::cheap_hexagonal_column` now returns a mesh with 12 vertices (#145)
* Added gizmos to `mesh_builder` example (#145)

### Deprecations

* Deprecated `UVOptions::quad_default` in favor of `UVOptions::new` (#145)
* Deprecated `UVOptions::cap_default` in favor of `UVOptions::new` (#145)

## 0.13.0

### algorithms

* (**BREAKING**) `a_star` `cost` function parameter now takes two adjacent `Hex`
nodes instead of one, allowing for more use cases (#130, #128)
* Fixed `field_of_movement` algorithm (#142, #127)

### Dependencies

* Bumped `bevy_inspector_egui` dev dependency (#129)
* Added `bevy_egui` dev dependency (#143)

### Examples

* Added a `sprite_sheet` bevy example (#135)
* Improved `mesh_builder` example (#143)

### Additions

* Added `HexLayout::rect_size` method (#135)
* Added `ColumnMeshBuilder::center_aligned` option (#139)
* Added `PlaneMeshBuilder::center_aligned` option (#139)
* Added `Hex::to_array_f32` utility method (#141)
* Added `Hex::to_cubic_array_f32` utility method (#141)
* Added `HexLayout::fract_hex_to_world_pos` method (#141, #138, #140)
* Added `HexLayout::world_pos_to_fract_hex` method (#141, #138, #140)
* Added `HexOrientationData::forward` method (#141)
* Added `HexOrientationData::inverse` method (#141)
* Added coordinate expressive const values for `Direction` (#144)
* Added coordinate expressive const values for `DiagonalDirection` (#144)

### Mesh generation

* `ColumnMeshBuilder` now accepts custom `UvOptions` for each 6 sides (#143)
  * Added `ColumnMeshBuilder::with_multi_sides_uv_options` method (#143)
* `UVOptions` changes:
  * (**BREAKING**) changed `flip_x` and `flip_y` fields to `flip` BVec2 (#143)
  * Added `rect` field, to remap the coordinates in specific sections (#143)
  * Added `with_rect` builder method (#143)
  * Changed the order of operations in `alter_uvs` (#143)
* (**BREAKING**) Fixed quad generation which had upside down uvs (#143)

### Deprecations

* Deprecated `MeshInfo::hexagonal_plane` in favor of `PlaneMeshBuilder` (#139)

## 0.12.0

* Added `PlaneMeshBuilder::with_scale` option to scale generated mesh (#121)
* Added `PlaneMeshBuilder::with_rotation` option to rotate generated mesh (#121)
* Added `ColumnMeshBuilder::with_scale` option to scale generated mesh (#121)
* Added `ColumnMeshBuilder::with_rotation` option to rotate generated mesh (#121)
* Mesh transformation follow the SRT order of operations (#121)
* Bumped `bevy` deps to 0.12.x (#123)

## 0.11.0

* Reduced vertice and tri count of mesh generation (#119)
* Use of built-in rust f32 consts instead of custom ones (#113)
* Fix clippy warnings of rust 1.72.0 (#114)
* Added rustfmt config file (#114)
* Fixed `PartialOrd` impl for `a_star` `Node`
* Bumped `bevy_inspector_egui` dev dependency to 0.20

## 0.10.0

* Examples use camera viewport to retrieve cursor world position (#112)
* (**BREAKING**) `Hex::round` now takes a `[f32; 2]` parameter instead of
`(f32, f32)` (#112)
* `HexLayout` now has the option to invert `Hex` x and y axis (#110, #112)
* (**BREAKING**) `Hex::y` axis now correctly points towards the negative world/
pixel/screen `y` coordinates

## 0.9.2

* Fixed some documentation on `Direction` (#111)
* Improved `Hex::round` function and performance (#111)
* `hex_grid` example now shows the hexagon coordinates (#111)

## 0.9.1

* Fixed column mesh normals not being normalized (#108, #109)

## 0.9.0

* Bumped `glam` dependency to 0.24
* Bumped `bevy_reflect` optional dependency to 0.11
* Bumped `bevy` dev dependency to 0.11
* Renamed `fov` example to `field_of_view`
* Removed deprecated methods:
  * `HexOrientation::flat()` deprecated since 0.7.0 in favor of `HexOrientation::Flat`
  * `HexOrientation::pointy()` deprecated since 0.7.0 in favor of `HexOrientation::Pointy`

## 0.8.0

* Added [hexmod](https://observablehq.com/@sanderevers/hexmod-representation)
representation support:
  * `Hex::to_hexmod_coordinates`
  * `Hex::from_hexmod_coordinates`
* Added resolution system ([source](https://observablehq.com/@sanderevers/hexagon-tiling-of-an-hexagonal-grid))
  * `Hex::to_lower_res` returns the coordinates of a *big* hexagon containing the
    given hexagon, effectively reducing its resolution
  * `Hex::to_higher_res` returns the center coordinate of a *big* hexagon in a
    higher resolution
  * `Hex::to_local` returns the coordinate of an hexagon relative to the center
    of its lower resolution (bigger) hexagon
* (**BREAKING**) Removed `HexMap` utility struct:
  * The previous wrapping method was using 6 mirrors, which is not efficient withi
    large maps. The new resolution system allows finding relative positions in
    bounds in a much easier way
  * If you were using `HexMap`, you can use `HexBounds` instead
* Added wrapping methods for `HexBounds`:
  * `HexBounds::wrap` which is the equivalent of `HexMap::wrapped_hex`
  * `HexBounds::wrap_local` which returns the local wrap coordinate relative to
  the bounds
* (**BREAKING**) `Hex::range_count` now returns a `u32` instead of a `usize`
* Added examples
  * `chunks` showcasing the new resolution system
  * `merged_columns` showcasing a simple chunk system with merged meshes

## 0.7.1

* Renamed `ser_de` feature to `serde`. The `ser_de` feature will remain available
until 0.8.0 (#99)
* Added extra documentation to `MeshInfo` (#99)
* Moved the mesh module under a `mesh` feature gate, enabled by default (#99)
* Added Bevy Reflection support with `bevy_reflect` feature (#100)
* Fixed `serde` compilation error introduced in #99 (#101)
* Added `CONTRIBUTING.md` (#102)
* Split CI workflows (#102)

## 0.7.0

* Added `Hex::xrange` for excluding range coordinates (#88)
* Implemented  `PartialEq` For `HexOrientation` (#87)
* `HexOrientation` is now a two variant enum instead of a struct:
  * The inner data (matrices and rotation) are now retrievable through either:
    * `orientation_data()` method
    * `Deref` implementation
* Added conversion from angles for both `Direction` and `DiagonalDirection` (#92):
  * `Direction::from_angle`
  * `Direction::from_pointy_angle`
  * `Direction::from_flat_angle`
  * `Direction::from_angle_degrees`
  * `Direction::from_pointy_angle_degrees`
  * `Direction::from_flat_angle_degrees`
  * `DiagonalDirection::from_angle`
  * `DiagonalDirection::from_pointy_angle`
  * `DiagonalDirection::from_flat_angle`
  * `DiagonalDirection::from_angle_degrees`
  * `DiagonalDirection::from_pointy_angle_degrees`
  * `DiagonalDirection::from_flat_angle_degrees`
* Added missing `Direction::angle_degrees` method (#92)
* Added missing `DiagonalDirection::angle_degrees` method (#92)
* Added `UvOptions` for both planet and column mesh builder (#93):
  * `mesh_builder` example now uses a checker texture and showcases uv options
  * `ColumnMeshBuilder` has uv options for cap and side faces
* (**BREAKING**) All functions that previously required a borrowed `&HexOrientation`
now take an owned `HexOrientation` as the type is now `Copy` (#95)
* (**BREAKING**) Removed all functions deprecated in `0.6.0`(#94)
* Fixed `a_star` algorithm giving inconsisten paths (#96)

## 0.6.0

* Changed logo (#63)
* Drop `itertools` dependency (#58)
* (**BREAKING**) Removed deprecated `Hex::directions_to` method (#58)
* Added `MeshInfo::facing` utils method to rotate hex meshes (#65)
* Added `hex` utils function to create an `Hex`, making it less boilerplate (#66):
  * Before: `Hex::new()`
  * Now: `hex()`
* `Hex` won't derive `Debug` or `Hash` on spirv archs (#66)
* Added `packed` feature to make `Hex` `repr(C)` (#67)
* Added an `algorithms` module with a `a_star` implementation (#69)
* Added field of view algorithms in `algorithms`:
  * `range_fov` omni-directional field of view
  * `directional_fov` directional 120 degrees field of view (`Direction`)
* Added field of movement algorithm in `algorithms`:
  * `field_of_movement` provides the available range of field of movement given
  a `budget` of movement and a movement `cost`
* Renamed rotation functions to follow `cw`/`ccw` terminology
(old versions deprecated) (#78)

### Directions to

The *direction_to* functions were reworked to avoid a
edge case where on some coordinates two directions can be valid (a *tie*).

* Added new `DirectionWay` type
* Added `Hex::way_to` which returns a `DirectionWay<Direction>`
* Added `Hex::diagonal_way_to` which returns a `DirectionWay<DiagonalDirection>`
* Deprecated `Hex::direction_to` in favor of `way_to`
* Deprecated `Hex::diagonal_to` in favor of `diagonal_way_to`

This type can represent the classic *Single* case (One direction) or the *Tie*. This may
seem like an over complication, but `DirectionWay<T>` implements `PartialEq<T>`, which means
you can still do this:

```rust
let a = hex(1, 0);
let b = hex(43, 12);
if a.way_to(b) == Direction::Top {
    //
}
```

But now with accurate results !

### ExactSizeIterator (#68)

* (**BREAKING**) `Hex::ring` now returns a `ExactSizeIterator` instead of a `Vec`
* (**BREAKING**) `Hex::custom_ring` now returns a `ExactSizeIterator` instead of a `Vec`

### Mesh builder (#80)

* Deprecated `MeshInfo::hexagonal_column` and `MeshInfo::partial_hexagonal_column`
* (**BREAKING**) `MeshInfo` fields use `glam` types instead of arrays of float
* Added `ColumnMeshBuilder` to create hex column meshes. This allows more customization options than the previous way:
  * Rotation
  * Offset
  * Sides subdivisions
* Added `PlaneMeshBuilder` to create hex plane meshes. This allows more customization options than the previous way:
  * Rotation
  * Offset
* (**BREAKING**) Removed `MeshInfo::facing` method.
* Added `MeshInfo::rotated` method
* Added `MeshInfo::with_offset` method
* Added `MeshInfo::merge_with` method to merge two meshes

### Examples

* `hex_grid` example now uses a 2d mesh and camera (#65)
* `scroll_map` example now uses a 2d mesh and camera (#65)
* `wrap_map` example now uses a 2d mesh and camera (#65)
* Added an interactive `a_star` example (#69)

## 0.5.3

* Improved `README` examples section
* Added `Hex` swizzle methods:
  * `xx`
  * `yy`
  * `zz`
  * `yx`
  * `yz`
  * `xz`
  * `zx`
  * `zy`
* Improved CI workflow and added a check for a new entry in `CHANGELOG.md`
* Deprecated `Hex::directions_to`

## 0.5.2

* `HexMap::all_coords` now returns a `ExactSizeIterator` instead of a simple `Iterator`
* Added `scroll_map` example
* Added `wrap_map` example

## 0.5.1

* Documentation improvements
* Added `HexMap::bounds` getter method
* Added `glam::IVec3` reexport

## 0.5.0

### ExactSizeIterator

* `Hex::range` now returns a `ExactSizeIterator` instead of a simple `Iterator`
* `Hex::line_to` now returns a `ExactSizeIterator` instead of a simple `Iterator`
* `Hex::wedge_to` now returns a `ExactSizeIterator` instead of a simple `Iterator`
* `Hex::custom_wedge_to` now returns a `ExactSizeIterator` instead of a simple `Iterator`
* `HexBounds::all_coords` now returns a `ExactSizeIterator` instead of a simple `Iterator`
* `shapes::hexagon` now returns a `ExactSizeIterator` instead of a simple `Iterator`
* `shapes::parallelogram` now returns a `ExactSizeIterator` instead of a simple `Iterator`
* `shapes::triangle` now returns a `ExactSizeIterator` instead of a simple `Iterator`
* `shapes::pointy_rectangle` now returns a `ExactSizeIterator` instead of a simple `Iterator`
* `shapes::flat_rectangle` now returns a `ExactSizeIterator` instead of a simple `Iterator`

* (**BREAKING**) `Hex::ring_edge` now returns a `ExactSizeIterator` instead of a `Vec`
* (**BREAKING**) `Hex::custom_ring_edge` now returns a `ExactSizeIterator` instead of a `Vec`
* (**BREAKING**) `Hex::custom_ring_edges` now returns an `Iterator` with an `ExactSizeIterator` item instead of a `Vec`
* (**BREAKING**) `Hex::ring_edges` now returns an `Iterator` with an `ExactSizeIterator` item instead of a `Vec`

### Additions

* Added `Hex::wedge_count` to count the amount of coordinate in a wedge
* Added `Hex::full_wedge` which returns an `ExactSizeIterator`
* Added `Hex::custom_full_wedge` which returns an `ExactSizeIterator`

### Directions

* (**BREAKING**) Removed implementation of `Direction + usize` to rotate clockwise, replaced by the shift right operator `>>`
* (**BREAKING**) Removed implementation of `DiagonalDirection + usize` to rotate clockwise, replaced by the shift right operator `>>`
* (**BREAKING**) Removed implementation of `Direction - usize` to rotate counter clockwise, replaced by the shift left operator `<<`
* (**BREAKING**) Removed implementation of `DiagonalDirection - usize` to rotate counter clockwise, replaced by the shift left operator `<<`
* Added `Hex::diagonal_neigbhor`
* Added `Hex::diagonal_neigbhor_coord`
* Added `Add<Direction>` and `AddAssign<Direction>` impls for `Hex`
* Added `Add<DiagonalDirection>` and `AddAssign<DiagonalDirection>` impls for `Hex`
* Added `Sub<Direction>` and `SubAssign<Direction>` impls for `Hex`
* Added `Sub<DiagonalDirection>` and `SubAssign<DiagonalDirection>` impls for `Hex`
* Added `Mul<i32>` for `Direction` returning its `Hex` vector multiplied
* Added `Mul<i32>` for `DiagonalDirection` returning its `Hex` vector multiplied

### Miscellaneous

* Deprecated `Hex::to_array3` in favor of `Hex::to_cubic_array`
* Made most modules public but kept the wildcard exports at the crate root
* Bump `bevy` dev dependenvy to `0.10` and updated the examples
* Bump `glam` to `0.23`

## 0.4.2

* Fixed `conversion` module was private (#42)
* Fixed `Hex::line_to` returning `(0, 0)` when both ends are identical (#43)

## 0.4.1

### Fix

* Fixed `Product` impl for `Hex` which is always returning (0, 0)

### Additions

* Added `Hex::min` method
* Added `Hex::max` method
* Added `Hex::signum` method
* Added `Hex::dot` method
* Added `Hex::from_slice` method
* Added `Hex::write_to_slice` method
* Added `Hex::dot` method

### Impls

* Added `BitOr` implementations for `Hex`
* Added `BitXor` implementations for `Hex`
* Added `BitAnd` implementations for `Hex`
* Added `Shr` implementations for `Hex`
* Added `Shl` implementations for `Hex`

## 0.4.0

### Directions

* Added `DiagonalDirection` enum with identical features as `Direction`
* Added `Direction::diagonal_left` to retrieve the counter clockwise `DiagonalDirection` neighbor
* Added `Direction::diagonal_right` to retrieve the clockwise `DiagonalDirection` neighbor
* Added `DiagonalDirection::direction_left` to retrieve the counter clockwise `Direction` neighbor
* Added `DiagonalDirection::direction_right` to retrieve the clockwise `Direction` neighbor
* Implement `Neg` for `Direction` to compute the opposite direction
* Implement `Neg` for `DiagonalDirection` to compute the opposite direction
* Implement `Add<usize>` for `Direction` to rotate the direction clockwise
* Implement `Add<usize>` for `DiagonalDirection` to rotate the direction clockwise
* Implement `Sub<usize>` for `Direction` to rotate the direction counter clockwise
* Implement `Sub<usize>` for `DiagonalDirection` to rotate the direction counter clockwise

### Rings

* Added new ring methods:
  * `Hex::rings`
  * `Hex::custom_rings`
  * `Hex::ring_edge`
  * `Hex::custom_ring_edge`
  * `Hex::ring_edges`
  * `Hex::custom_ring_edges`
  * `Hex::cached_ring_edges`
  * `Hex::cached_custom_ring_edges`
  * `Hex::wedge`
  * `Hex::wedge_to`
  * `Hex::custom_wedge`
  * `Hex::custom_wedge_to`
  * `Hex::corner_wedge`
  * `Hex::corner_wedge_to`
* (**BREAKING**) `Hex::custom_spiral_range` now takes a `Iterator<Item = u32>` as range and returns an iterator
* (**BREAKING**) `Hex::spiral_range` now takes a `Iterator<Item = u32>` as range and returns an iterator

### Bounds

* Added `HexBounds` utility struct
* `HexMap` now uses `HexBounds`
* Added `bounds()` iterator util, to compute bounds from multiple hex coordinates

### Misc

* Added `Hexx:to_array` method
* Added `Hexx:to_array3` method
* Added `From<Direction>` impl for `Hex`
* Added `From<DiagonalDirection>` impl for `Hex`
* (**BREAKING**) Grouped all iterator extensions (`MeanExt` and `CenterExt`) in a common `HexIterExt` trait
* `Direction::rotate_left` is now `const`
* `Direction::rotate_right` is now `const`
* `DiagonalDirection::rotate_left` is now `const`
* `DiagonalDirection::rotate_right` is now `const`

## 0.3.0

### Fix

* `Hex::ring` did not work properly with offset coordinates

### Examples

* Added `3d_columns` example

### Division

* (**BREAKING**) Rework `Hex` `Div` impls to respect expected `length`

### Direction

* Added angle methods to `Direction`:
  * `angle_flat` for radian angle in flat orientation
  * `angle_flat_degrees` for degrees angle in flat orientation
  * `angle_pointy` for radian angle in pointy orientation
  * `angle_pointy_degrees` for degrees angle in pointy orientation
  * `angle` for radian angle in a given orientation
* (**BREAKING**) rotated order of `Direction` enum and `Hex::ALL_NEIGHBORS` by 1 to the left, `TopRight` is now the first as `BottomRight` is now last
* Added `left` and `right` methods to `Direction` to get the next direction clockwise and counter clockwise
* Added `rotate_left` and `rotate_right` methods to `Direction` to rotate the direction clockwise and counter clockwise by a custom amount

### New features

* Added `lerp` method to `Hex`
* Added `cached_rings` and `cached_custom_rings` to `Hex` for rings pre-computation
* (**BREAKING**) renamed `Hex::rotate_left` to `Hex::left` and made it `const`
* (**BREAKING**) renamed `Hex::rotate_right` to `Hex::right` and made it `const`
* (**BREAKING**) renamed `Hex::rotate_left_around` to `Hex::left_around` and made it `const`
* (**BREAKING**) renamed `Hex::rotate_right_around` to `Hex::right_around` and made it `const`
* Added `Hex::rotate_left` to rotate counter clockwise by a custom amount
* Added `Hex::rotate_left_around` to rotate counter clockwise by a custom amount and center
* Added `Hex::rotate_right` to rotate clockwise by a custom amount
* Added `Hex::rotate_right_around` to rotate clockwise by a custom amount and center

### Iterator extensions

* Added `average` method for `Hex` iterators to compute their mean value
* Added `center` method for `Hex` iterators to compute their centroid value

### Conversions

* Added `as_ivec2` method to `Hex`
* Added `as_ivec3` method to `Hex`
* Added `as_vec2` method to `Hex`

### Misc

* (**BREAKING**) Removed arbitraty `Display` impl for `Hex`
* Implemented `Rem<Hex>` for `Hex`
* Implemented `RemAssign<Hex>` for `Hex`
* Implemented `Rem<i32>` for `Hex`
* Implemented `RemAssign<i32>` for `Hex`
* Implemented `Sum` for `Hex`
* `Hex::neighbor` is now `const`
* `Hex::distance_to` is now `const`
* `Hex::unsigned_distance_to` is now `const`
* Improved length/distance computation to avoid overflow
* Added `Hex::abs` method

## 0.2.0

* Improved docs
* Improved example
* Added conversion from and to *doubled* coordinates
* Added conversion from and to *offset* coordinates

## 0.1.1

* `bevy` dev dependency fix

## 0.1.0

First version<|MERGE_RESOLUTION|>--- conflicted
+++ resolved
@@ -6,13 +6,8 @@
 * Added `Hex::circular_range` (#226)
 * Rust 2024 edition (#225)
 * Added `HexBounds::corners` method (#223)
-<<<<<<< HEAD
-* Additional clippy lints (#228)
-=======
 * Added feature `bevy_ecs` (`dep:bevy_ecs`)  (#227)
 * Added `RectMap` storage for rectangular dense hex maps (#227)
-
->>>>>>> 1e306369
 
 ## 0.21.0
 
