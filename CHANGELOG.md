--- conflicted
+++ resolved
@@ -3,14 +3,10 @@
 ## [Unreleased]
 
 * Bumped dev-dependencies
-<<<<<<< HEAD
-* Bumped `bevy` dev-dependency to 0.16
-* Updated examples to use `bevy` 0.16
-* Added `bevy_platform` feature to enable `bevy_platform` dependencies
-=======
 * Bumped `bevy` dev-dependency to 0.16 (#211)
 * Updated examples to use `bevy` 0.16 (#211)
->>>>>>> 3c771897
+* Added `bevy_platform` feature to enable `bevy_platform` dependencies (#216)
+
 
 ## 0.20.0
 
